__all__ = {
    "FiniteAutomaton",
    "ProcessText"
}

# Standard Lib
from copy import deepcopy

# Dependencies
import numpy as np

# Manim
from manim.animation.indication import ApplyWave, Indicate
from manim.animation.composition import Succession
from manim.animation.creation import Unwrite
from manim.mobject.graph import DiGraph
from manim.mobject.geometry.arc import CurvedArrow, Annulus, LabeledDot
from manim.mobject.geometry.labeled import LabeledLine
from manim.mobject.geometry.line import Arrow
from manim.mobject.geometry.shape_matchers import BackgroundRectangle, SurroundingRectangle
from manim.mobject.text.tex_mobject import MathTex
from manim.mobject.text.text_mobject import Text
from manim.mobject.types.vectorized_mobject import VGroup, VDict


def unit_vector(vector):
    return vector / np.linalg.norm(vector)


def angle_between(v1, v2):
    v1_u = unit_vector(v1)
    v2_u = unit_vector(v2)
    return np.arccos(np.clip(np.dot(v1_u, v2_u), -1.0, 1.0))


class FiniteAutomaton(DiGraph):
    """
    A renderer for various types of finite Automata.
    An extension of the Directed Graph (DiGraph) which supports labels on the edges,
    up to two edges between the same two vertices, and edges which start and end on the
    same vertex.


    .. note::

        In contrast to undirected graphs, the order in which vertices in a given
        edge are specified is relevant here.

    See also
    --------

    :class:`.DiGraph`

    Parameters
    ----------

    vertices
        A list of vertices. Must be hashable elements.

    edges
        A list of edges, specified as tuples ``(u, v, label)`` where both ``u``
        and ``v`` are vertices.

        Now supported: Self-looping edges (written ``(u, u)``) and multi-edges
        (where both ``(u, v)`` and ``(v, u)`` are present and shown)
    visual_config
        A dict containing all the visual configuration keys/values. Every key must be
        accounted for, but the existing config.toml file is always up to date
        and contains all the keys. It's not strictly necessary to load from the toml file,
        but that is the surest way to ensure all the keys are present.
    options
        Not to be confused with visual_config, this dict modifies the content of
        the original DiGraph and affects *what* is displayed, not *how* it's displayed.

        In this dict, you can specify vertex labels via `{"vertices": {<vertex>: {"label": <display_name>}}}`,
        edge labels via `{"edges": {(<u>, <v>): {"label": <display_label>}}}`, and the flags associated with each
        vertex via `{"vertices": {<vertex>: {"flags": [flags]}}}`. If left unspeciried, the vertices will be labeled with their state names, and the edges will be labeled with their transition symbols. By default, a vertex has no flags.

        Supported flags:
            'f': The vertex is a [f]inal state
            'c': The vertex is the [c]urrent state (one allowed)
            'i': The vertex is the [i]nitial state (one allowed)
    """

    def __init__(
        self,
        vertices: list[str],
        edges: list[tuple[str, str]],
        visual_config: dict,  # Expected to come straight from config.toml. Handles rest internally
        options: dict = dict()
    ) -> None:

        # Setting up the vertex config
        _vertex_config: dict = self._vertex_config_from_bigconfig(visual_config)
        _vertex_labels: dict = dict()
        _flags: dict = dict()

        # Must handle labels and flags
        if "vertices" in options:
            for vertex, opts in options["vertices"].items():
                _vertex_config[vertex] = deepcopy(opts)
                if "label" in opts:
                    del _vertex_config[vertex]["label"]
                    _vertex_labels[vertex] = MathTex(
                        opts["label"],
                        color=visual_config["vertex_text_color"],
                        font_size=visual_config["font_size"]
                    )
                if "flags" in opts:
                    _flags[vertex] = _vertex_config[vertex].pop("flags")
                else:
                    _vertex_labels[vertex] = MathTex(
                        str(vertex),
                        color=visual_config["vertex_text_color"],
                        font_size=visual_config["font_size"]
                    )

        # Setting up the edge config
        _edge_config: dict = self._edge_config_from_bigconfig(visual_config)
        _edge_labels: dict = dict()

        if "edges" in options:
            for (start, end), opts in options["edges"].items():
                _edge_config[(start, end)] = deepcopy(opts)
                if "label" in opts:
                    del _edge_config[(start, end)]["label"]
                    _edge_labels[(start, end)] = opts["label"]
                else:
                    _edge_labels[(start, end)] = str((start, end))

        _graph_config = self._graph_config_from_bigconfig(visual_config)

        # We let DiGraph (really, GenericGraph) do most of the heavy lifting.
        # When it accepts configs, it takes global options (i.e. options that apply to every vertex/edge)
        #   and override options keyed to a specific vertex/edge name (which override the global ones).
        # That's what the above was for, trimming out any specific things and making sure the input is sanitary.
        _general_vertex_config = dict()
        _specific_vertex_config = dict()
        for k, v in _vertex_config.items():
            if k in vertices:
                _specific_vertex_config[k] = v
            else:
                _general_vertex_config[k] = v

        super().__init__(
            vertices,
            edges,
            vertex_type=LabeledDot,
            edge_type=LabeledLine,
            labels=_vertex_labels,  # This refers specifically to vertex labels
            vertex_config=_general_vertex_config,
            edge_config=_edge_config,
            **_graph_config
        )
        # Give the edges a little refresh since DiGraph isn't built
        #  for edge labels
        self.remove(*self.edges.values())
        self._repopulate_edge_dict(edges, _edge_config, _edge_labels)
        self.add(*self.edges.values())

        # We add accessories using flags, and they live on top of the vertices
        accessories: dict[str, VGroup] = {
            k: VGroup() for k in self.vertices.keys()
        }

        for k, v in self.vertices.items():
            self.vertices[k] = VDict({"base": v, "accessories": accessories[k]})

        self.flags = _flags
        self.visual_config = visual_config
        self._redraw_vertices()

    def __repr__(self) -> str:
        return f"Directed Graph with labeled edges with\
            {len(self.vertices)} vertices and {len(self.edges)} edges"

    def _vertex_config_from_bigconfig(self, config: dict) -> dict:
        # These keys in config.toml map to these keys in Manim
        toml_to_mobject: dict[str, str] = {
            "vertex_color": "fill_color",
            "vertex_stroke_color": "color",
            "vertex_radius": "radius"
        }
        # These are the kwargs that Manim understands and affect the appearance of the vertex
        mobject_keys: list[str] = [
            # From LabeledDot
            "radius",
            # From Dot
            "point",
            "stroke_width",
            "fill_opacity",
            "color",
            # From Circle
            # From Arc
            # From TipableVMobject
            # From VMobject
            "fill_color",
            "stroke_color",
            "stroke_opacity",
            "background_stroke_color",
            "background_stroke_opacity",
            "background_stroke_width",
            "sheen_factor",
            "sheen_direction",
        ]

        vertex_config: dict = dict()
        for key, value in config.items():
            # If it's in there, translate, else let it pass
            key = toml_to_mobject.get(key, key)

            if key in mobject_keys:
                vertex_config[str(key)] = value
        return vertex_config

    def _edge_config_from_bigconfig(self, config: dict) -> dict:
        toml_to_mobject: dict[str, str] = {
            "edge_color": "color",
            "edge_text_color": "label_color",
            "edge_label_position": "label_position",
            "edge_label_frame": "label_frame",
            "edge_label_frame_fill": "frame_fill_color",
            "edge_label_frame_opacity": "frame_fill_opacity",
        }

        # These are the kwargs that Manim understands and affect the appearance of the edge
        mobject_keys: list[str] = [
            # From LabeledLine
            "color",
            "label_color",
            "font_size",
            "label_position",
            "label_frame",
            "frame_fill_color",
            "frame_fill_opacity",
            # From Line
            # From TipableVMobject
            # From VMobject
            "fill_color",
            "stroke_color",
            "stroke_opacity",
            "background_stroke_color",
            "background_stroke_opacity",
            "background_stroke_width",
            "sheen_factor",
            "sheen_direction",
        ]

        edge_config: dict = dict()
        for key, value in config.items():
            # If it's in there, translate, else let it pass
            key = toml_to_mobject.get(key, key)

            if key in mobject_keys:
                edge_config[str(key)] = value
        return edge_config

    def _graph_config_from_bigconfig(self, config: dict) -> dict:
        toml_to_mobject: dict[str, str] = {
            "layout_type": "layout",
            "root_vertex" : 0,
            "vertex_text_color": "label_fill_color",
        }

        # These are the kwargs that Manim understands and affect the appearance of the edge
        mobject_keys: list[str] = [
            # From GenericGraph
            "label_fill_color",
            "layout",
            "layout_scale",
            # From VMobject
            "fill_color",
            "stroke_color",
            "stroke_opacity",
            "background_stroke_color",
            "background_stroke_opacity",
            "background_stroke_width",
            "sheen_factor",
            "sheen_direction",
        ]

        graph_config: dict = dict()
        for key, value in config.items():
            # If it's in there, translate, else let it pass
            key = toml_to_mobject.get(key, key)

            if key in mobject_keys:
                graph_config[str(key)] = value
        return graph_config

<<<<<<< HEAD
    def __init__(
        self,
        vertices: list[str],
        edges: list[tuple[str, str]],
        visual_config: dict,  # Expected to come straight from config.toml. Handles rest internally
        options: dict = dict()
    ) -> None:

        # Setting up the vertex config
        _vertex_config: dict = self._vertex_config_from_bigconfig(visual_config)
        _vertex_labels: dict = dict()
        _flags: dict = dict()

        # Must handle labels and flags
        if "vertices" in options:
            for vertex, opts in options["vertices"].items():
                _vertex_config[vertex] = deepcopy(opts)
                if "label" in opts:
                    del _vertex_config[vertex]["label"]
                    _vertex_labels[vertex] = MathTex(
                        opts["label"],
                        color=visual_config["vertex_text_color"],
                        font_size=visual_config["font_size"]
                    )
                if "flags" in opts:
                    _flags[vertex] = _vertex_config[vertex].pop("flags")
                else:
                    _vertex_labels[vertex] = MathTex(
                        str(vertex),
                        color=visual_config["vertex_text_color"],
                        font_size=visual_config["font_size"]
                    )

        # Setting up the edge config
        _edge_config: dict = self._edge_config_from_bigconfig(visual_config)
        _edge_labels: dict = dict()

        if "edges" in options:
            for (start, end), opts in options["edges"].items():
                _edge_config[(start, end)] = deepcopy(opts)
                if "label" in opts:
                    del _edge_config[(start, end)]["label"]
                    _edge_labels[(start, end)] = opts["label"]
                else:
                    _edge_labels[(start, end)] = str((start, end))

        _graph_config = self._graph_config_from_bigconfig(visual_config)

        # We let DiGraph (really, GenericGraph) do most of the heavy lifting.
        # When it accepts configs, it takes global options (i.e. options that apply to every vertex/edge)
        #   and override options keyed to a specific vertex/edge name (which override the global ones).
        # That's what the above was for, trimming out any specific things and making sure the input is sanitary.
        _general_vertex_config = dict()
        _specific_vertex_config = dict()
        for k, v in _vertex_config.items():
            if k in vertices:
                _specific_vertex_config[k] = v
            else:
                _general_vertex_config[k] = v

        super().__init__(
            vertices,
            edges,
            vertex_type=LabeledDot,
            edge_type=LabeledLine,
            labels=_vertex_labels,  # This refers specifically to vertex labels
            vertex_config=_general_vertex_config,
            edge_config=_edge_config,
            #layout_scale=2,
            partitions=None, #will not use partitions - not applicable to our representations of these graphs.
            **_graph_config
        )
        # Give the edges a little refresh since DiGraph isn't built
        #  for edge labels
        self.remove(*self.edges.values())
        self._repopulate_edge_dict(edges, _edge_config, _edge_labels)
        self.add(*self.edges.values())

        # We add accessories using flags, and they live on top of the vertices
        accessories: dict[str, VGroup] = {
            k: VGroup() for k in self.vertices.keys()
        }

        for k, v in self.vertices.items():
            self.vertices[k] = VDict({"base": v, "accessories": accessories[k]})

        self.flags = _flags
        self.visual_config = visual_config
        self._redraw_vertices()

    def vcenter(self) -> np.ndarray:
        """
        Gets the average position of each vertex in the graph
        """
        centers: list = [vertex.get_center() for vertex in self.vertices.values()]
        return np.average(np.array(centers), axis=0)

=======
>>>>>>> 4821a3e0
    # We're beholden to this function call in super().__init__()
    # This works just enough to avoid errors, then gets fixed by
    # _repopulate_edge_dict() below
    def _populate_edge_dict(
        self,
        edges: dict[(str, str), LabeledLine],
        labels: dict[(str, str), str]
    ) -> None:
        tmp_edge_conf: dict = deepcopy(self._edge_config)

        self.edges = dict()
        for (u, v) in edges:
            if u != v:
                if (v, u) in edges:
                    vec1 = self[v].get_center() - self[u].get_center()
                    vec2 = np.cross(vec1, np.array([0, 0, 1]))

                    length = np.linalg.norm(vec2)
                    offset = 0.1 * vec2 / length
                else:
                    offset = np.array([0, 0, 0])

                edge_label = tmp_edge_conf[(u, v)].pop("label", "why??")
                if edge_label == "":
                    edge_label = "\\epsilon"
                self.edges[(u, v)] = LabeledLine(
                    label=edge_label,
                    start=self[u],
                    end=self[v],
                    **tmp_edge_conf[(u, v)]
                ).shift(offset)
            else:
                edge_label = tmp_edge_conf[(u, u)].pop("label", "g")

                between = angle_between(self[u].get_center() - self.vcenter(), np.array([1, 0, 0]))
                if self[u].get_center()[1] < self.vcenter()[1]:
                    between *= -1

                loop = CurvedArrow(
                    start_point=self[u].get_top(),
                    end_point=self[u].get_bottom(),
                    angle=-4,
                    z_index=-1,
                    **tmp_edge_conf[(u, u)]
                )
                label_mobject = MathTex(
                    edge_label,
                    fill_color="white",
                    font_size=40,
                ).move_to(loop.get_center()).shift(
                    np.array([0.5, 0, 0])
                ).rotate(-1 * between)

                label_background = BackgroundRectangle(
                    label_mobject,
                    buff=0.05,
                    color="black",
                    fill_opacity=1,
                    stroke_width=0.5,
                ).rotate(-1 * between)
                label_frame = SurroundingRectangle(
                    label_mobject,
                    buff=0.05,
                    color="white",
                    stroke_width=0.5
                ).rotate(-1 * between)

                label_group = VGroup(
                    loop,
                    label_frame,
                    label_background,
                    label_mobject
                )
                self.edges[(u, u)] = VGroup(label_group).rotate(
                    between,
                    about_point=self[u].get_center()
                )

        for (u, v), edge in self.edges.items():
            try:
                if isinstance(edge, LabeledLine):
                    edge.add_tip(**self._tip_config[(u, v)])
            except TypeError:
                print("Unexpected tip type!")
                print(self._tip_config)
                exit()

    def _repopulate_edge_dict(
        self,
        edges: dict[(str, str), LabeledLine],
        edge_config: dict,
        labels: dict[(str, str), str]
    ) -> None:
        self.edges = dict()
        general_edge_config = {k: v for k, v in edge_config.items() if isinstance(k, str)}
        specific_edge_config = {k: v for k, v in edge_config.items() if isinstance(k, tuple)}

        for (u, v) in edges:
            if u != v:
                this_edge_config = deepcopy(general_edge_config)
                this_edge_config.update(specific_edge_config.get((u, v), dict()))
                edge_label = labels.get((u, v), str((u, v)))

                # This is a straight edge between two different vertices
                if (v, u) in edges:
                    # We need to offset two edges between the same vertices
                    vec1 = self[v].get_center() - self[u].get_center()
                    vec2 = np.cross(vec1, np.array([0, 0, 1]))

                    length = np.linalg.norm(vec2)
                    offset = 0.1 * vec2 / length  # TODO: Make configurable?
                else:
                    offset = np.array([0, 0, 0])

                # An empty label is different from one that doesn't exist
                if edge_label == "":
                    edge_label = "\\epsilon"
                self.edges[(u, v)] = LabeledLine(
                    label=edge_label,
                    start=self[u],
                    end=self[v],
                    **this_edge_config
                ).shift(offset)
            else:
                edge_label = labels.get((u, u), str((u, u)))

                this_edge_config = deepcopy(general_edge_config)
                this_edge_config.update(specific_edge_config.get((u, v), dict()))

                between = angle_between(self[u].get_center() - self.vcenter(), np.array([1, 0, 0]))
                if self[u].get_center()[1] < self.vcenter()[1]:
                    between *= -1

                loop = CurvedArrow(
                    start_point=self[u].get_top(),
                    end_point=self[u].get_bottom(),
                    angle=-4,
                    z_index=-1,
                    color=this_edge_config["color"]
                )
                label_mobject = MathTex(
                    edge_label,
                    fill_color=this_edge_config["label_color"],
                    font_size=this_edge_config["font_size"],
                ).move_to(loop.get_center()).shift(
                    np.array([0.5, 0, 0])
                ).rotate(-1 * between)

                label_background = BackgroundRectangle(
                    label_mobject,
                    buff=0.05,
                    color=this_edge_config["frame_fill_color"],
                    fill_opacity=this_edge_config["frame_fill_opacity"],
                    stroke_width=0.5,
                ).rotate(-1 * between)
                label_frame = SurroundingRectangle(
                    label_mobject,
                    buff=0.05,
                    color=this_edge_config["label_color"],
                    stroke_width=0.5
                ).rotate(-1 * between)

                label_group = VGroup(
                    loop,
                    label_frame,
                    label_background,
                    label_mobject
                )
                self.edges[(u, u)] = VGroup(label_group).rotate(
                    between,
                    about_point=self[u].get_center()
                )

        for (u, v), edge in self.edges.items():
            try:
                if isinstance(edge, LabeledLine):
                    edge.add_tip(**self._tip_config[(u, v)])
            except TypeError:
                print("Unexpected tip type!")
                print(self._tip_config)
                exit()

<<<<<<< HEAD
    def update_edges(self, graph):
        """
        The GitHub has been updated to fix an issue since the last release of Manim

        This is just a copy of that
        """
        for (u, v), edge in graph.edges.items():
            if isinstance(edge, VGroup):
                edge.move_to(graph[u].get_center())
            else:
                actual_edge = edge
                tip = actual_edge.pop_tips()[0]
                actual_edge.set_points_by_ends(
                    graph[u].get_center(),
                    graph[v].get_center(),
                )
                actual_edge.add_tip(tip)

    def _redraw_vertices(self) -> None: #TODO edit so the arrow doesn't get so weirdly large when scale is changed
=======
    def _redraw_vertices(self) -> None:
>>>>>>> 4821a3e0
        for vertex, opts in self.flags.items():
            if "i" in opts:
                ray = self.vertices[vertex].get_center() - self.vcenter()
                start_arrow: Arrow = Arrow(
                    start=ray * 2,
                    end=ray * 1.05,
                    fill_color=self.visual_config["vertex_color"],
                    stroke_width=20
                )
                self.vertices[vertex]["accessories"].add(start_arrow)

            if "c" in opts:
                self.vertices[vertex]["base"].set_color(self.visual_config["current_state_color"])
                self.vertices[vertex]["base"].submobjects[0].set_color(self.visual_config["vertex_text_color"])
            else:
                self.vertices[vertex]["base"].set_color(self.visual_config["vertex_color"])
                self.vertices[vertex]["base"].submobjects[0].set_color(self.visual_config["vertex_text_color"])

            if "f" in opts:
                ring = Annulus(
                    inner_radius=self.vertices[vertex]["base"].width + 0.1 * self.visual_config["layout_scale"] / 2,
                    outer_radius=self.vertices[vertex]["base"].width + 0.2 * self.visual_config["layout_scale"] / 2,
                    z_index=-1,
                    fill_color=self.visual_config["vertex_color"]
                ).move_to(
                    self.vertices[vertex]["base"].get_center()
                ).scale(1 / self.visual_config["layout_scale"])

                self.vertices[vertex]["accessories"].add(ring)
        self.remove(*self.vertices)
        self.add(*self.vertices.values())

    def _arrow_from(self, edge: LabeledLine | CurvedArrow) -> None:
        return Arrow(
            z_index=-2,
            stroke_width=15
        ).put_start_and_end_on(*edge.get_start_and_end())

    def vcenter(self) -> np.ndarray:
        """
        Gets the average position of each vertex in the graph
        """
        centers: list = [vertex.get_center() for vertex in self.vertices.values()]
        return np.average(np.array(centers), axis=0)

    def update_edges(self, graph):
        """
        The GitHub has been updated to fix an issue since the last release of Manim

        This is just a copy of that
        """
        for (u, v), edge in graph.edges.items():
            if isinstance(edge, VGroup):
                edge.move_to(graph[u].get_center())
            else:
                actual_edge = edge
                tip = actual_edge.pop_tips()[0]
                actual_edge.set_points_by_ends(
                    graph[u].get_center(),
                    graph[v].get_center(),
                )
                actual_edge.add_tip(tip)

    def add_flag(self, state: str, flag: str) -> None:
        if state in self.vertices:
            self.options["flags"][state].append(flag)
        self._redraw_vertices()

    def remove_flag(self, state: str, flag: str) -> None:
        if state in self.vertices:
            if flag in self.flags[state]:
                self.flags[state].remove(flag)
        self._redraw_vertices()

    def transition_animation(self, start: LabeledDot, end: LabeledDot) -> Indicate:
        assert (start, end) in self.edges, f"Transition does not exist: {(start, end)}"

        return Succession(
            ApplyWave(self.edges[(start, end)], direction=[-1, -1, 0]),
            Indicate(self.vertices[end])
        )


class ProcessText(Text):
    def next_letter(self):
        if not hasattr(self, 'textptr'):
            self.textptr = 1

        return self.original_text[self.textptr - 1]

    def RemoveOneCharacter(self):
        if not hasattr(self, 'textptr'):
            self.textptr = 0

        self.textptr += 1
        return Unwrite(self[self.textptr - 1])<|MERGE_RESOLUTION|>--- conflicted
+++ resolved
@@ -288,7 +288,6 @@
                 graph_config[str(key)] = value
         return graph_config
 
-<<<<<<< HEAD
     def __init__(
         self,
         vertices: list[str],
@@ -386,8 +385,6 @@
         centers: list = [vertex.get_center() for vertex in self.vertices.values()]
         return np.average(np.array(centers), axis=0)
 
-=======
->>>>>>> 4821a3e0
     # We're beholden to this function call in super().__init__()
     # This works just enough to avoid errors, then gets fixed by
     # _repopulate_edge_dict() below
@@ -570,7 +567,6 @@
                 print(self._tip_config)
                 exit()
 
-<<<<<<< HEAD
     def update_edges(self, graph):
         """
         The GitHub has been updated to fix an issue since the last release of Manim
@@ -590,9 +586,6 @@
                 actual_edge.add_tip(tip)
 
     def _redraw_vertices(self) -> None: #TODO edit so the arrow doesn't get so weirdly large when scale is changed
-=======
-    def _redraw_vertices(self) -> None:
->>>>>>> 4821a3e0
         for vertex, opts in self.flags.items():
             if "i" in opts:
                 ray = self.vertices[vertex].get_center() - self.vcenter()
