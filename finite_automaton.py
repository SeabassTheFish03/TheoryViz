--- conflicted
+++ resolved
@@ -43,29 +43,14 @@
 
         self.label = Label(
             label=label,
-<<<<<<< HEAD
-=======
-<<<<<<< Updated upstream
-            label_config=config.get("label", dict()),
-            box_config=config.get("box", None),
-            frame_config=config.get("frame", None)
-        ).move_to(self.label_point).scale(config["font_size"] / 48)
-=======
->>>>>>> bdf2db7e
             label_config=config["label"].get("label", dict()),
             box_config=config["label"].get("box", None),
             frame_config=config["label"].get("frame", None)
         ).scale(config["label"]["font_size"] / 48)
-<<<<<<< HEAD
 
         super().__init__(start_point, end_point, angle=tau * 2 / 3, color=config["color"], **kwargs)
 
         MoveAlongPath(self.label, self).interpolate_mobject(0.5)
-=======
->>>>>>> Stashed changes
-
-        super().__init__(start_point, end_point, angle=tau * 2 / 3, color=config["color"], **kwargs)
->>>>>>> bdf2db7e
 
         self.around = around
 
@@ -292,20 +277,10 @@
                 this_edge_config = deepcopy(general_edge_config)
                 this_edge_config.update(specific_edge_config.get((u, u), dict()))
 
-<<<<<<< HEAD
-=======
-<<<<<<< Updated upstream
-                self.edges[(u, u)] = LabeledCurvedArrow(label=edge_label, around=self[u], buffer=0.1, config=this_edge_config["label"]).rotate(-1 * angle_between(self[u].get_center(), self.vcenter()), axis=[0, 0, 1])
-=======
->>>>>>> bdf2db7e
                 self.edges[(u, u)] = LabeledCurvedArrow(label=edge_label, around=self[u], buffer=0.1, config=this_edge_config).rotate(angle_between(self[u].get_center(), [0, -1, 0]), axis=[0, 0, 1])
 
                 if self.vcenter()[0] - self[u].get_center()[0] > 0.5:
                     self.edges[(u, u)].rotate(-1 * pi, axis=[0, 0, 1])
-<<<<<<< HEAD
-=======
->>>>>>> Stashed changes
->>>>>>> bdf2db7e
 
         for (u, v), edge in self.edges.items():
             try:
@@ -420,13 +395,9 @@
 
         return Succession(
             ApplyReverseWave(self.edges[(start, end)], direction=wiggle_vector, color=self.visual_config["theory"]["transition_color"]),
-<<<<<<< HEAD
             Indicate(self.vertices[end]["base"], color=self.visual_config["theory"]["transition_color"]),
             FadeToColor(self.vertices[end]["base"], color=self.visual_config["theory"]["transition_color"]),
-            FadeToColor(self.vertices[start]["base"], color = self.visual_config["theory"]["initial_state_color"]),
+            FadeToColor(self.vertices[start]["base"], color=self.visual_config["theory"]["initial_state_color"]),
             FadeToColor(self.vertices[start]["base"].submobjects[0], self.visual_config["graph"]["vertex"]["label"]["color"]),
             FadeToColor(self.vertices[end]["base"].submobjects[0], self.visual_config["graph"]["vertex"]["label"]["color"])
-=======
-            Indicate(self.vertices[end]["base"], color=self.visual_config["theory"]["transition_color"])
->>>>>>> bdf2db7e
         )