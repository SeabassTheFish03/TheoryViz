# Standard Library
import json

# Dependencies
from automata.fa.dfa import DFA
from automata.tm.dtm import DTM
from automata.tm.configuration import TMConfiguration
from automata.tm.tape import TMTape

from manim.mobject.types.vectorized_mobject import VDict
from manim.animation.composition import Succession, AnimationGroup
from manim.constants import UP
from manim.constants import RIGHT

from jsonschema import validate

# Internal
from finite_automaton import FiniteAutomaton
from text_visuals import ProcessText, TuringTape
# from transition_table_mobject import DisplayTransitionTable
from transition_table_mobject import AnimateTransitionTable


class DFA_Manager:
    def __init__(
        self,
        auto: DFA,
        mobj: FiniteAutomaton,
        config: dict = dict(),
        input_string: str = "",
        json_object: dict = dict(),
    ) -> None:
        self.auto: DFA = auto
        self.mobj: VDict = VDict({
            "dfa": mobj,
            "text": ProcessText(
                input_string,
                text_color=config["text"]["color"],
                highlight_color=config["theory"]["current_state_color"],
                shadow_color=config["text"]["shadow_color"]
            ),
            "transition_table": AnimateTransitionTable(json_object, input_string) #if next to DFA, don't have initial arrow?
        })

        self.mobj["dfa"].move_to([-4, 0, 0]) #MAGIC NUMBER
        self.mobj["text"].next_to(self.mobj["dfa"], UP)
        self.mobj["transition_table"].scale(.7)#config["table"]["scale"]) #MAGIC NUMBER RIGHT NOW
        self.mobj["transition_table"].next_to(self.mobj["dfa"], RIGHT)

        self.current_state = self.auto.initial_state
        self.input_string = input_string

        # A little aliasing
        self.dfa = self.auto

    @classmethod
    def _json_to_mobj_edges(cls, transitions: dict) -> dict:
        edges = dict()

        for start, symbols in transitions.items():
            for symbol, end in symbols.items():
                if (start, end) in edges:
                    # An edge already exists, but with a different symbol
                    edges[(start, end)]["label"] += f", {symbol}"
                else:
                    edges[(start, end)] = {"label": symbol}

        return edges

    @classmethod
    def from_json(cls, json_object: dict, config: dict = dict(), input_string: str = ""):
        # Throws on failure
        cls.validate_json(json_object)

        allow_partial = json_object.get("allow_partial", False)

        auto = DFA(
            states=set(json_object["states"]),
            input_symbols=json_object["input_symbols"],
            transitions=json_object["transitions"],
            initial_state=json_object["initial_state"],
            final_states=set(json_object["final_states"]),
            allow_partial=allow_partial
        )

        edges_with_options = cls._json_to_mobj_edges(json_object["transitions"])

        mobj_options = {
            "vertices": {
                v: {
                    "label": v,
                    "flags": []
                } for v in json_object["states"]
            },
            "edges": edges_with_options
        }

        mobj_options["vertices"][json_object["initial_state"]]["flags"].append("i")
        mobj_options["vertices"][json_object["initial_state"]]["flags"].append("c")

        for state in json_object["final_states"]:
            mobj_options["vertices"][state]["flags"].append("f")

        mobj = FiniteAutomaton(
            vertices=json_object["states"],
            edges=edges_with_options.keys(),
            visual_config=config,
            options=mobj_options
        )

        return cls(auto, mobj, config, input_string, json_object)

    @classmethod
    def validate_json(cls, json_object: dict) -> None:
        """
        Ensures the json fed to the from_json() function conforms to all the
        requirements of a DFA

        On success, returns None. On failure, throws.
        """
        # Validate json format using jsonschema library
        with open("./schema/dfa.schema.json", "rb") as f:
            schema = json.load(f)
        validate(
            instance=json_object,
            schema=schema
        )

        # Validate the transitions
        allow_partial = json_object.get("allow_partial", False)
        for state in json_object["states"]:
            if state not in json_object["transitions"]:
                raise AttributeError(f"State {state} not listed in transition table")
            for symbol in json_object["input_symbols"]:
                if (symbol not in json_object["transitions"][state]) and (not allow_partial):
                    raise AttributeError(f"Transition using \"{symbol}\" missing from state {state}")
                if (end := json_object["transitions"][state][symbol]) not in json_object["states"]:
                    raise AttributeError(f"Destination {end} not in states list")

    def animate(self) -> Succession:
        sequence = []
        for _ in self.input_string:
            next_state = self.dfa._get_next_current_state(self.current_state, self.mobj["text"].peek_next_letter())
            sequence.append(
                AnimationGroup(
                    self.mobj["transition_table"].MoveToNextTransition(),
                    self.mobj["text"].RemoveOneCharacter(),
<<<<<<< HEAD
                    self.mobj["dfa"].transition_animation(self.current_state, next_state),
                    self.mobj["transition_table"].MoveToNextTransition()
                    #   play(self.table.MoveToNextTransition())
=======
                    self.mobj["dfa"].transition_animation(self.current_state, next_state)
>>>>>>> 21593918
                )
            )
            self.mobj["dfa"].remove_flag(self.current_state, "c")
            self.mobj["text"].increment_letter()
            self.mobj["dfa"].add_flag(next_state, "c")

            self.current_state = next_state

        return Succession(*sequence)


class NFA_Manager:
    pass


class PDA_Manager:
    pass


class TM_Manager:
    def __init__(
        self,
        auto: DTM,
        mobj: FiniteAutomaton,
        config: dict = dict(),
        initial_tape: str = "",
        max_iter: int = 100,
        blank_symbol: str = "."
    ):
        self.auto: DTM = auto

        self.mobj = VDict()
        self.mobj["tm"] = mobj
        self.mobj["text"] = TuringTape(initial_tape, "_", config)

        self.mobj["tm"].move_to([0, 0, 0])
        self.mobj["text"].next_to(self.mobj["tm"], 0.5 * UP).scale(0.5)

        self.current_state = self.auto.initial_state
        self.initial_tape = initial_tape
        self.max_iter = max_iter
        self.blank_symbol = blank_symbol

        # A little aliasing
        self.tm = self.auto

    @classmethod
    def _json_to_mobj_edges(cls, transitions: dict) -> dict:
        edges = dict()

        for start, symbols in transitions.items():
            for symbol, action in symbols.items():
                end = action[0]
                write = action[1]
                move = action[2]

                label = f"{symbol} \\to {write},\\ {move}"  # MathTeX format
                if (start, end) in edges:
                    # An edge already exists, but with a different symbol
                    edges[(start, end)]["label"] += f"\\\\{label}"
                else:
                    edges[(start, end)] = {"label": label}

        return edges

    @classmethod
    def from_json(cls, json_object: dict, config: dict = dict(), input_string: str = ""):
        # Throws on failure
        cls.validate_json(json_object)

        auto = DTM(
            states=set(json_object["states"]),
            tape_symbols=set(json_object["tape_symbols"]),
            input_symbols=set(json_object["input_symbols"]),
            transitions=json_object["transitions"],
            initial_state=json_object["initial_state"],
            blank_symbol=json_object["blank_symbol"],
            final_states=set(json_object["final_states"]),
        )

        edges_with_options = cls._json_to_mobj_edges(json_object["transitions"])

        mobj_options = {
            "vertices": {
                v: {
                    "label": v,
                    "flags": []
                } for v in json_object["states"]
            },
            "edges": edges_with_options
        }

        mobj_options["vertices"][json_object["initial_state"]]["flags"].append("i")
        mobj_options["vertices"][json_object["initial_state"]]["flags"].append("c")

        for state in json_object["final_states"]:
            mobj_options["vertices"][state]["flags"].append("f")

        mobj = FiniteAutomaton(
            vertices=json_object["states"],
            edges=edges_with_options.keys(),
            visual_config=config,
            options=mobj_options
        )
        print(mobj)

        return cls(auto, mobj, config, input_string, blank_symbol=json_object["blank_symbol"])

    @classmethod
    def validate_json(cls, json_object: dict) -> None:
        """
        Ensures the json fed to the from_json() function conforms to all the
        requirements of a DFA

        On success, returns None. On failure, throws.
        """
        # Validate json format using jsonschema library
        with open("./schema/tm.schema.json", "rb") as f:
            schema = json.load(f)
        validate(
            instance=json_object,
            schema=schema
        )

        # Validate the transitions
        for start, info in json_object["transitions"].items():
            if start not in json_object["states"]:
                raise AttributeError(f"State {start} not valid")
            for symbol, changes in info.items():
                if symbol not in json_object["tape_symbols"]:
                    raise AttributeError(f"Symbol {symbol} not valid")
                if len(changes) != 3:
                    raise ValueError(f"Malformed change listing {changes}")

                if changes[0] not in json_object["states"]:
                    raise AttributeError(f"Destination {changes[0]} not found")
                if changes[1] not in json_object["tape_symbols"]:
                    raise AttributeError(f"Write symbol {changes[1]} not valid")
                if changes[2] not in ["R", "L"]:
                    raise ValueError(f"Direction {changes[2]} not R or L")

            if json_object["initial_state"] not in json_object["states"]:
                raise AttributeError(f"Bad initial state {json_object["initial_state"]}")
            if json_object["blank_symbol"] not in json_object["tape_symbols"]:
                raise AttributeError(f"Bad blank symbol {json_object["blank_symbol"]}")
            for final in json_object["final_states"]:
                if final not in json_object["states"]:
                    raise AttributeError(f"Final state {final} not found")

    def animate(self) -> Succession:
        sequence = []
        iters = 0
        last_config = TMConfiguration(self.tm.initial_state, TMTape(self.initial_tape, blank_symbol=self.blank_symbol))

        generator = self.tm.read_input_stepwise(self.initial_tape)
        generator.__next__()  # Gets rid of initial state

        for tm_config in generator:
            if iters > self.max_iter:
                print("Maximum iterations reached")
                break

            next_state = str(tm_config.state)
            transition = self.tm._get_transition(last_config.state, last_config.tape.read_symbol())

            sequence.append(
                AnimationGroup(
                    self.mobj["text"].animate_update(transition),
                    self.mobj["tm"].transition_animation(
                        self.current_state,
                        next_state
                    )
                )
            )

            self.current_state = next_state

            last_config = tm_config
            iters += 1

        return Succession(*sequence)<|MERGE_RESOLUTION|>--- conflicted
+++ resolved
@@ -145,13 +145,8 @@
                 AnimationGroup(
                     self.mobj["transition_table"].MoveToNextTransition(),
                     self.mobj["text"].RemoveOneCharacter(),
-<<<<<<< HEAD
                     self.mobj["dfa"].transition_animation(self.current_state, next_state),
                     self.mobj["transition_table"].MoveToNextTransition()
-                    #   play(self.table.MoveToNextTransition())
-=======
-                    self.mobj["dfa"].transition_animation(self.current_state, next_state)
->>>>>>> 21593918
                 )
             )
             self.mobj["dfa"].remove_flag(self.current_state, "c")
