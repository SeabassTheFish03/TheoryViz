# Standard Library
import json
import tomllib
from typing import Callable

# Dependencies
from automata.base.automaton import Automaton, AutomatonStateT
from automata.fa.dfa import DFA, DFAStateT
from automata.tm.dtm import DTM
from automata.tm.configuration import TMConfiguration
from automata.tm.tape import TMTape

from manim.mobject.types.vectorized_mobject import VDict, VGroup
from manim.animation.composition import Succession, AnimationGroup
<<<<<<< HEAD
=======
<<<<<<< Updated upstream
from manim.constants import UP
>>>>>>> bdf2db7e
from manim.constants import RIGHT
=======
from manim.constants import UP, RIGHT
>>>>>>> Stashed changes

from jsonschema import validate

from numpy.typing import NDArray

# Internal
from finite_automaton import FiniteAutomaton
from text_visuals import ProcessText, TuringTape
<<<<<<< HEAD
from transition_table import TransitionTable


class Auto_Manager:
    def __init__(self):
        self.auto: Automaton = None
        self.mobj: VDict = VDict()
        self.input_string: str = None

        self.states: list[AutomatonStateT] = []
        self.symbols: list[str]

        self.current_state: AutomatonStateT = None
        self.char_ptr: int = None

        # Maps the keys for self.mobj to the internal functions which create each component
        self.how_to_show: dict[str, Callable] = {}

    def mobjects(self) -> list[str]:
        return self.mobj.submob_dict.keys()

    def add_automaton(self, auto: Automaton):
        self.auto = auto

        self.states = list(auto.states)
        self.symbols = list(auto.input_symbols)

        self.states.sort()
        self.symbols.sort()

        self.current_state = self.auto.initial_state
        self.char_ptr = 0
        return self

    def add_input(self, input_str: str) -> None:
        self.input_string = input_str

    def show_mobj(self, key: str) -> None:
        self.how_to_show[key]()

    def move_mobj(self, key: str, position: list[int | float] | NDArray):
        self.mobj[key].move_to(position)
        return self

    def shift_mobj(self, key, vector):
        self.mobj[key].shift(vector)
        return self

    def next_to_mobj(
        self,
        mover_key: str,
        anchor_key: str,
        direction: NDArray = RIGHT
    ):
        self.mobj[mover_key].next_to(self.mobj[anchor_key], direction)
        return self

    def scale_mobj(self, key, scale):
        self.mobj[key].scale(scale)
        return self

    def animate(self) -> Succession:
        return Succession()
=======
<<<<<<< Updated upstream
# from transition_table_mobject import DisplayTransitionTable
from transition_table_mobject import AnimateTransitionTable
=======
from transition_table import TransitionTable
>>>>>>> Stashed changes
>>>>>>> bdf2db7e


class DFA_Manager(Auto_Manager):
    def __init__(
        self,
        config: dict
    ) -> None:
        self.auto: DFA = None
        self.mobj: VDict = VDict({
<<<<<<< HEAD
            "dfa": VGroup(),
            "text": VGroup(),
            "table": VGroup()
=======
<<<<<<< Updated upstream
            "dfa": mobj,
            "text": ProcessText(
                input_string,
                text_color=config["text"]["color"],
                highlight_color=config["theory"]["current_state_color"],
                shadow_color=config["text"]["shadow_color"]
            ),
            "transition_table": AnimateTransitionTable(json_object, input_string) #if next to DFA, don't have initial arrow?
>>>>>>> bdf2db7e
        })
        self.input_string: str = ""
        self.config: dict = config

        self.how_to_show: dict[str, Callable] = {
            "dfa": self._show_graph_render,
            "text": self._show_process_text,
            "table": self._show_transition_table
        }
        self.showing: dict[str, bool] = {
            "dfa": False,
            "text": False,
            "table": False
        }

<<<<<<< HEAD
        self.states: list[str] = []
        self.symbols: list[str] = []

        self.current_state: DFAStateT = None
        self.char_ptr: int = None

    def _show_process_text(self):
        if self.input_string == "":
            raise Exception("No input string to construct text around")

        self.mobj["text"] = ProcessText(
            self.input_string,
            visual_config=self.config["text"],
            highlight_color=self.config["theory"]["current_state_color"],
        )

        self.showing["text"] = True
        return self

    def _show_graph_render(self):
        if self.auto is None:
            raise Exception("No automaton available to construct a view of")

        edges_with_options: dict = self._json_to_mobj_edges(self.auto.transitions)
=======
        self.mobj["dfa"].move_to([-4, 0, 0]) #MAGIC NUMBER
        self.mobj["text"].next_to(self.mobj["dfa"], UP)
        self.mobj["transition_table"].scale(.7)#config["table"]["scale"]) #MAGIC NUMBER RIGHT NOW
        self.mobj["transition_table"].next_to(self.mobj["dfa"], RIGHT)
=======
            "dfa": VGroup(),
            "text": VGroup(),
            "table": VGroup()
        })

        self.showing: dict[str, bool] = {
            "dfa": False,
            "text": False,
            "table": False
        }

        self.states = []
        self.symbols = []

        self.input_string = ""
        self.current_state = None
        self.char_ptr = None
        self.config = config

    def mobjects(self) -> list:
        """
        A getter method which provides the different mobjects the user may interact with
        """
        return self.mobj.keys()

    def add_automaton(self, auto: DFA):
        self.auto = auto

        self.states = list(auto.states)
        self.symbols = list(auto.input_symbols)

        self.states.sort()
        self.symbols.sort()
>>>>>>> Stashed changes

        self.current_state = self.auto.initial_state
        self.input_string = input_string
<<<<<<< Updated upstream

        # A little aliasing
        self.dfa = self.auto
=======
        self.char_ptr = 0
        return self

    def show_process_text(self):
        if self.input_string == "":
            raise Exception("No input string to construct text around")

        self.mobj["text"] = ProcessText(
            self.input_string,
            visual_config=self.config["text"],
            highlight_color=self.config["theory"]["current_state_color"],
        )

        self.showing["text"] = True
        return self

    def show_graph_render(self):
        if self.auto is None:
            raise Exception("No automaton available to construct a view of")

        edges_with_options = self._json_to_mobj_edges(self.auto.transitions)
>>>>>>> bdf2db7e

        mobj_options = {
            "vertices": {
                v: {
                    "label": v,
                    "flags": []
                } for v in self.auto.states
            },
            "edges": edges_with_options
        }

        mobj_options["vertices"][self.auto.initial_state]["flags"].extend(["i", "c"])

        for state in self.auto.final_states:
            mobj_options["vertices"][state]["flags"].append("f")

        self.mobj["dfa"] = FiniteAutomaton(
            vertices=self.auto.states,
            edges=self._json_to_mobj_edges(self.auto.transitions),
            visual_config=self.config,
            options=mobj_options
        )

        self.showing["dfa"] = True

        return self

<<<<<<< HEAD
    def _show_transition_table(self):
=======
    def show_transition_table(self):
>>>>>>> bdf2db7e
        mobj = TransitionTable(
            self.auto,
            self.config["table"],
            highlight_color=self.config["theory"]["current_state_color"],
            starting_symbol=self.input_string[0]
        )

        self.mobj["table"] = mobj
        self.showing["table"] = True

        return self
<<<<<<< HEAD
=======

    def move_mobject(self, key, position):
        self.mobj[key].move_to(position)
        return self

    def shift_mobject(self, key, vector):
        self.mobj[key].shift(vector)
        return self

    def next_to_mobject(self, mover_key, anchor_key, direction=RIGHT):
        self.mobj[mover_key].next_to(self.mobj[anchor_key], direction)
        return self

    def scale_mobject(self, key, scale):
        self.mobj[key].scale(scale)
        return self
>>>>>>> Stashed changes
>>>>>>> bdf2db7e

    @classmethod
    def _json_to_mobj_edges(cls, transitions: dict) -> dict:
        edges = dict()

        for start, symbols in transitions.items():
            for symbol, end in symbols.items():
                if (start, end) in edges:
                    # An edge already exists, but with a different symbol
                    edges[(start, end)]["label"] += f", {symbol}"
                else:
                    edges[(start, end)] = {"label": symbol}

        return edges

    @classmethod
    def from_json(cls, json_object: dict, config: dict = dict(), input_string: str = ""):
        # Throws on failure
        cls.validate_json(json_object)
        allow_partial = json_object.get("allow_partial", False)

<<<<<<< HEAD
=======
<<<<<<< Updated upstream
=======
>>>>>>> bdf2db7e
        # Config stuff
        with open("default_config.toml", "rb") as f:
            default_config = tomllib.load(f)

        config = {**default_config, **config}
<<<<<<< HEAD
=======

>>>>>>> Stashed changes
>>>>>>> bdf2db7e
        auto = DFA(
            states=set(json_object["states"]),
            input_symbols=json_object["input_symbols"],
            transitions=json_object["transitions"],
            initial_state=json_object["initial_state"],
            final_states=set(json_object["final_states"]),
            allow_partial=allow_partial
        )

        out = cls(config)
        out.add_automaton(auto)
<<<<<<< HEAD

        if len(input_string) > 0:
            out.add_input(input_string)

=======

        if len(input_string) > 0:
            out.add_input_string(input_string)

>>>>>>> bdf2db7e
        return out

    @classmethod
    def validate_json(cls, json_object: dict) -> None:
        """
        Ensures the json fed to the from_json() function conforms to all the
        requirements of a DFA

        On success, returns None. On failure, throws.
        """
        # Validate json format using jsonschema library
        with open("./schema/dfa.schema.json", "rb") as f:
            schema = json.load(f)
        validate(
            instance=json_object,
            schema=schema
        )

        # Validate the transitions
        allow_partial = json_object.get("allow_partial", False)
        for state in json_object["states"]:
            if state not in json_object["transitions"]:
                raise AttributeError(f"State {state} not listed in transition table")
            for symbol in json_object["input_symbols"]:
                if (symbol not in json_object["transitions"][state]) and (not allow_partial):
                    raise AttributeError(f"Transition using \"{symbol}\" missing from state {state}")
                if (end := json_object["transitions"][state][symbol]) not in json_object["states"]:
                    raise AttributeError(f"Destination {end} not in states list")

    def animate(self) -> Succession:
        sequence = []
<<<<<<< HEAD
=======
<<<<<<< Updated upstream
        for _ in self.input_string:
            next_state = self.dfa._get_next_current_state(self.current_state, self.mobj["text"].peek_next_letter())
            sequence.append(
                AnimationGroup(
                    self.mobj["transition_table"].MoveToNextTransition(),
                    self.mobj["text"].RemoveOneCharacter(),
                    self.mobj["dfa"].transition_animation(self.current_state, next_state),
                    self.mobj["transition_table"].MoveToNextTransition()
                )
            )
            self.mobj["dfa"].remove_flag(self.current_state, "c")
            self.mobj["text"].increment_letter()
            self.mobj["dfa"].add_flag(next_state, "c")
=======
>>>>>>> bdf2db7e
        if len(self.input_string) == 0:
            raise Exception("Can't animate without more than one character")
        else:
            for i, next_char in enumerate(self.input_string):
                next_state = self.auto._get_next_current_state(self.current_state, next_char)
<<<<<<< HEAD
=======
>>>>>>> Stashed changes
>>>>>>> bdf2db7e

                if len(self.input_string) - i > 1:
                    next_next_char = self.input_string[i + 1]
                else:
<<<<<<< HEAD
                    next_next_char = "?"
=======
                    next_next_char = next_char
>>>>>>> bdf2db7e

                animation_queue = []
                if self.showing["text"]:
                    animation_queue.append(self.mobj["text"].RemoveOneCharacter())
                if self.showing["dfa"]:
                    animation_queue.append(self.mobj["dfa"].transition_animation(self.current_state, next_state))
                if self.showing["table"]:
                    animation_queue.append(self.mobj["table"].animate.move_follower(next_state, next_next_char))

                sequence.append(AnimationGroup(*animation_queue))

                if self.showing["dfa"]:
                    self.mobj["dfa"].remove_flag(self.current_state, "c")
                    self.mobj["dfa"].add_flag(next_state, "c")
                if self.showing["text"]:
                    self.mobj["text"].increment_letter()

                self.current_state = next_state

        return Succession(*sequence)


class NFA_Manager(Auto_Manager):
    pass


class PDA_Manager(Auto_Manager):
    pass


class TM_Manager(Auto_Manager):
    def __init__(
        self,
        config: dict = dict(),
        max_iter: int = 100
    ):
        self.auto: DTM = None
<<<<<<< HEAD

        self.mobj = VDict({
            "tm": VGroup(),
            "tape": VGroup(),
            "table": VGroup()
        })

        self.how_to_show: dict[str, Callable] = {
            "tm": self._show_graph_render,
            "tape": self._show_tape,
            "table": self._show_transition_table
        }
        self.showing: dict[str, bool] = {
            "tm": False,
            "tape": False,
            "table": False
        }

=======

        self.mobj = VDict({
            "tm": VGroup(),
            "tape": VGroup(),
            "table": VGroup()
        })

        self.showing: dict[str, bool] = {
            "tm": False,
            "tape": False,
            "table": False
        }

>>>>>>> bdf2db7e
        self.states = []
        self.input_symbols = []
        self.tape_symbols = []
        self.tape: TMTape = None

        self.max_iter = max_iter
        self.blank_symbol = ""
<<<<<<< HEAD

        self.config = config
        self.tm_config = None

    # Overrides method from Auto_Manager
    def add_input(self, input_string: str):
        if self.auto is None:
            raise Exception("Can't add an input string without an automaton")

        self.tape = TMTape(list(input_string), self.blank_symbol)
        self.tm_config = TMConfiguration(self.auto.initial_state, self.tape)

        return self

    def _show_graph_render(self):
        edges_with_options = self._json_to_mobj_edges(self.auto.transitions)

        mobj_options = {
            "vertices": {
                v: {
                    "label": v,
                    "flags": []
                } for v in self.states
            },
            "edges": edges_with_options
        }

=======

        self.config = config
        self.tm_config = None

    def add_automaton(self, auto: DTM):
        self.auto = auto

        self.states = list(auto.states)
        self.input_symbols = list(auto.input_symbols)
        self.tape_symbols = list(auto.tape_symbols)

        self.states.sort()
        self.input_symbols.sort()
        self.tape_symbols.sort()

        self.blank_symbol = auto.blank_symbol

        return self

    def add_input_string(self, input_string: str):
        if self.auto is None:
            raise Exception("Can't add an input string without an automaton")

        self.tape = TMTape(list(input_string), self.blank_symbol)
        self.tm_config = TMConfiguration(self.auto.initial_state, self.tape)

        return self

    def show_graph_render(self):
        edges_with_options = self._json_to_mobj_edges(self.auto.transitions)

        mobj_options = {
            "vertices": {
                v: {
                    "label": v,
                    "flags": []
                } for v in self.states
            },
            "edges": edges_with_options
        }

>>>>>>> bdf2db7e
        mobj_options["vertices"][self.auto.initial_state]["flags"].append("i")
        mobj_options["vertices"][self.auto.initial_state]["flags"].append("c")

        for state in self.auto.final_states:
            mobj_options["vertices"][state]["flags"].append("f")

        self.mobj["tm"] = FiniteAutomaton(
            vertices=self.auto.states,
            edges=edges_with_options.keys(),
            visual_config=self.config,
            options=mobj_options
        )
        self.showing["tm"] = True

        return self

<<<<<<< HEAD
    def _show_tape(self):
=======
    def show_tape(self):
>>>>>>> bdf2db7e
        if self.tape is None:
            raise Exception("Can't render a nonexistent tape")

        self.mobj["tape"] = TuringTape(self.tape, self.config["text"], highlight_color=self.config["theory"]["current_state_color"])
        self.showing["tape"] = True

        return self

<<<<<<< HEAD
    def _show_transition_table(self):
=======
    def show_transition_table(self):
>>>>>>> bdf2db7e
        mobj = TransitionTable(
            self.auto,
            self.config["table"],
            highlight_color=self.config["theory"]["current_state_color"],
            starting_symbol=self.input_string[0]
        )

        self.mobj["table"] = mobj
        self.showing["table"] = True

        return self
<<<<<<< HEAD
=======

    def move_mobject(self, key, position):
        self.mobj[key].move_to(position)
        return self

    def shift_mobject(self, key, vector):
        self.mobj[key].shift(vector)
        return self

    def next_to_mobject(self, mover_key, anchor_key, direction=RIGHT):
        self.mobj[mover_key].next_to(self.mobj[anchor_key], direction)
        return self

    def scale_mobject(self, key, scale):
        self.mobj[key].scale(scale)
        return self
>>>>>>> bdf2db7e

    @classmethod
    def _json_to_mobj_edges(cls, transitions: dict) -> dict:
        edges = dict()

        for start, symbols in transitions.items():
            for symbol, action in symbols.items():
                end = action[0]
                write = action[1]
                move = action[2]

                label = f"{symbol} \\to {write},\\ {move}"  # MathTeX format
                if (start, end) in edges:
                    # An edge already exists, but with a different symbol
                    edges[(start, end)]["label"] += f"\\\\{label}"
                else:
                    edges[(start, end)] = {"label": label}

        return edges

    @classmethod
    def from_json(cls, json_object: dict, config: dict = dict(), input_string: str = ""):
        # Throws on failure
        cls.validate_json(json_object)

        out = cls(config=config, max_iter=50)

        auto = DTM(
            states=set(json_object["states"]),
            tape_symbols=set(json_object["tape_symbols"]),
            input_symbols=set(json_object["input_symbols"]),
            transitions=json_object["transitions"],
            initial_state=json_object["initial_state"],
            blank_symbol=json_object["blank_symbol"],
            final_states=set(json_object["final_states"]),
        )
        out.add_automaton(auto)

        if len(input_string) > 0:
            out.add_input_string(input_string)

        return out

    @classmethod
    def validate_json(cls, json_object: dict) -> None:
        """
        Ensures the json fed to the from_json() function conforms to all the
        requirements of a DFA

        On success, returns None. On failure, throws.
        """
        # Validate json format using jsonschema library
        with open("./schema/tm.schema.json", "rb") as f:
            schema = json.load(f)
        validate(
            instance=json_object,
            schema=schema
        )

        # Validate the transitions
        for start, info in json_object["transitions"].items():
            if start not in json_object["states"]:
                raise AttributeError(f"State {start} not valid")
            for symbol, changes in info.items():
                if symbol not in json_object["tape_symbols"]:
                    raise AttributeError(f"Symbol {symbol} not valid")
                if len(changes) != 3:
                    raise ValueError(f"Malformed change listing {changes}")

                if changes[0] not in json_object["states"]:
                    raise AttributeError(f"Destination {changes[0]} not found")
                if changes[1] not in json_object["tape_symbols"]:
                    raise AttributeError(f"Write symbol {changes[1]} not valid")
                if changes[2] not in ["R", "L"]:
                    raise ValueError(f"Direction {changes[2]} not R or L")

            if json_object["initial_state"] not in json_object["states"]:
                raise AttributeError(f"Bad initial state {json_object["initial_state"]}")
            if json_object["blank_symbol"] not in json_object["tape_symbols"]:
                raise AttributeError(f"Bad blank symbol {json_object["blank_symbol"]}")
            for final in json_object["final_states"]:
                if final not in json_object["states"]:
                    raise AttributeError(f"Final state {final} not found")

    def animate(self) -> Succession:
        sequence = []
        iters = 0

        generator = self.auto.read_input_stepwise(list(self.tape.tape))
        generator.__next__()  # Gets rid of initial state

        for tm_config in generator:
            if iters > self.max_iter:
                print("Maximum iterations reached")
                break

            next_state = str(tm_config.state)
            transition = self.auto._get_transition(self.tm_config.state, self.tm_config.tape.read_symbol())
<<<<<<< HEAD

            animation_queue = []
            if self.showing["tape"]:
                animation_queue.append(self.mobj["tape"].animate_update(transition))
            if self.showing["tm"]:
                animation_queue.append(self.mobj["tm"].transition_animation(str(self.tm_config.state), next_state))

=======

            animation_queue = []
            if self.showing["tape"]:
                animation_queue.append(self.mobj["tape"].animate_update(transition))
            if self.showing["tm"]:
                animation_queue.append(self.mobj["tm"].transition_animation(str(self.tm_config.state), next_state))

>>>>>>> bdf2db7e
            sequence.append(AnimationGroup(*animation_queue))

            self.tm_config = tm_config

            iters += 1

        return Succession(*sequence)<|MERGE_RESOLUTION|>--- conflicted
+++ resolved
@@ -12,15 +12,7 @@
 
 from manim.mobject.types.vectorized_mobject import VDict, VGroup
 from manim.animation.composition import Succession, AnimationGroup
-<<<<<<< HEAD
-=======
-<<<<<<< Updated upstream
-from manim.constants import UP
->>>>>>> bdf2db7e
-from manim.constants import RIGHT
-=======
 from manim.constants import UP, RIGHT
->>>>>>> Stashed changes
 
 from jsonschema import validate
 
@@ -29,7 +21,6 @@
 # Internal
 from finite_automaton import FiniteAutomaton
 from text_visuals import ProcessText, TuringTape
-<<<<<<< HEAD
 from transition_table import TransitionTable
 
 
@@ -51,80 +42,32 @@
     def mobjects(self) -> list[str]:
         return self.mobj.submob_dict.keys()
 
-    def add_automaton(self, auto: Automaton):
-        self.auto = auto
-
-        self.states = list(auto.states)
-        self.symbols = list(auto.input_symbols)
-
-        self.states.sort()
-        self.symbols.sort()
-
-        self.current_state = self.auto.initial_state
-        self.char_ptr = 0
-        return self
-
-    def add_input(self, input_str: str) -> None:
-        self.input_string = input_str
-
-    def show_mobj(self, key: str) -> None:
+    def show_mobj(self, key: str):
         self.how_to_show[key]()
-
-    def move_mobj(self, key: str, position: list[int | float] | NDArray):
-        self.mobj[key].move_to(position)
-        return self
-
-    def shift_mobj(self, key, vector):
+        return self
+
+    def move_mobj(self, key: str, location: NDArray):
+        self.mobj[key].move_to(location)
+        return self
+
+    def shift_mobj(self, key: str, vector: NDArray):
         self.mobj[key].shift(vector)
         return self
 
-    def next_to_mobj(
-        self,
-        mover_key: str,
-        anchor_key: str,
-        direction: NDArray = RIGHT
-    ):
-        self.mobj[mover_key].next_to(self.mobj[anchor_key], direction)
-        return self
-
-    def scale_mobj(self, key, scale):
-        self.mobj[key].scale(scale)
-        return self
-
-    def animate(self) -> Succession:
-        return Succession()
-=======
-<<<<<<< Updated upstream
-# from transition_table_mobject import DisplayTransitionTable
-from transition_table_mobject import AnimateTransitionTable
-=======
-from transition_table import TransitionTable
->>>>>>> Stashed changes
->>>>>>> bdf2db7e
-
-
-class DFA_Manager(Auto_Manager):
+    def next_to_mobj(self, moved_key: str, anchor_key: str, direction: NDArray):
+        self.mobj[anchor_key].next_to(self.mobj[anchor_key], direction)
+
+
+class DFA_Manager:
     def __init__(
         self,
         config: dict
     ) -> None:
         self.auto: DFA = None
         self.mobj: VDict = VDict({
-<<<<<<< HEAD
             "dfa": VGroup(),
             "text": VGroup(),
             "table": VGroup()
-=======
-<<<<<<< Updated upstream
-            "dfa": mobj,
-            "text": ProcessText(
-                input_string,
-                text_color=config["text"]["color"],
-                highlight_color=config["theory"]["current_state_color"],
-                shadow_color=config["text"]["shadow_color"]
-            ),
-            "transition_table": AnimateTransitionTable(json_object, input_string) #if next to DFA, don't have initial arrow?
->>>>>>> bdf2db7e
         })
         self.input_string: str = ""
         self.config: dict = config
@@ -140,12 +83,24 @@
             "table": False
         }
 
-<<<<<<< HEAD
         self.states: list[str] = []
         self.symbols: list[str] = []
 
         self.current_state: DFAStateT = None
         self.char_ptr: int = None
+
+    def _show_transition_table(self):
+        mobj = TransitionTable(
+            self.auto,
+            self.config["table"],
+            highlight_color=self.config["theory"]["current_state_color"],
+            starting_symbol=self.input_string[0]
+        )
+
+        self.mobj["table"] = mobj
+        self.showing["table"] = True
+
+        return self
 
     def _show_process_text(self):
         if self.input_string == "":
@@ -165,76 +120,6 @@
             raise Exception("No automaton available to construct a view of")
 
         edges_with_options: dict = self._json_to_mobj_edges(self.auto.transitions)
-=======
-        self.mobj["dfa"].move_to([-4, 0, 0]) #MAGIC NUMBER
-        self.mobj["text"].next_to(self.mobj["dfa"], UP)
-        self.mobj["transition_table"].scale(.7)#config["table"]["scale"]) #MAGIC NUMBER RIGHT NOW
-        self.mobj["transition_table"].next_to(self.mobj["dfa"], RIGHT)
-=======
-            "dfa": VGroup(),
-            "text": VGroup(),
-            "table": VGroup()
-        })
-
-        self.showing: dict[str, bool] = {
-            "dfa": False,
-            "text": False,
-            "table": False
-        }
-
-        self.states = []
-        self.symbols = []
-
-        self.input_string = ""
-        self.current_state = None
-        self.char_ptr = None
-        self.config = config
-
-    def mobjects(self) -> list:
-        """
-        A getter method which provides the different mobjects the user may interact with
-        """
-        return self.mobj.keys()
-
-    def add_automaton(self, auto: DFA):
-        self.auto = auto
-
-        self.states = list(auto.states)
-        self.symbols = list(auto.input_symbols)
-
-        self.states.sort()
-        self.symbols.sort()
->>>>>>> Stashed changes
-
-        self.current_state = self.auto.initial_state
-        self.input_string = input_string
-<<<<<<< Updated upstream
-
-        # A little aliasing
-        self.dfa = self.auto
-=======
-        self.char_ptr = 0
-        return self
-
-    def show_process_text(self):
-        if self.input_string == "":
-            raise Exception("No input string to construct text around")
-
-        self.mobj["text"] = ProcessText(
-            self.input_string,
-            visual_config=self.config["text"],
-            highlight_color=self.config["theory"]["current_state_color"],
-        )
-
-        self.showing["text"] = True
-        return self
-
-    def show_graph_render(self):
-        if self.auto is None:
-            raise Exception("No automaton available to construct a view of")
-
-        edges_with_options = self._json_to_mobj_edges(self.auto.transitions)
->>>>>>> bdf2db7e
 
         mobj_options = {
             "vertices": {
@@ -262,43 +147,6 @@
 
         return self
 
-<<<<<<< HEAD
-    def _show_transition_table(self):
-=======
-    def show_transition_table(self):
->>>>>>> bdf2db7e
-        mobj = TransitionTable(
-            self.auto,
-            self.config["table"],
-            highlight_color=self.config["theory"]["current_state_color"],
-            starting_symbol=self.input_string[0]
-        )
-
-        self.mobj["table"] = mobj
-        self.showing["table"] = True
-
-        return self
-<<<<<<< HEAD
-=======
-
-    def move_mobject(self, key, position):
-        self.mobj[key].move_to(position)
-        return self
-
-    def shift_mobject(self, key, vector):
-        self.mobj[key].shift(vector)
-        return self
-
-    def next_to_mobject(self, mover_key, anchor_key, direction=RIGHT):
-        self.mobj[mover_key].next_to(self.mobj[anchor_key], direction)
-        return self
-
-    def scale_mobject(self, key, scale):
-        self.mobj[key].scale(scale)
-        return self
->>>>>>> Stashed changes
->>>>>>> bdf2db7e
-
     @classmethod
     def _json_to_mobj_edges(cls, transitions: dict) -> dict:
         edges = dict()
@@ -319,21 +167,11 @@
         cls.validate_json(json_object)
         allow_partial = json_object.get("allow_partial", False)
 
-<<<<<<< HEAD
-=======
-<<<<<<< Updated upstream
-=======
->>>>>>> bdf2db7e
         # Config stuff
         with open("default_config.toml", "rb") as f:
             default_config = tomllib.load(f)
 
         config = {**default_config, **config}
-<<<<<<< HEAD
-=======
-
->>>>>>> Stashed changes
->>>>>>> bdf2db7e
         auto = DFA(
             states=set(json_object["states"]),
             input_symbols=json_object["input_symbols"],
@@ -345,18 +183,33 @@
 
         out = cls(config)
         out.add_automaton(auto)
-<<<<<<< HEAD
 
         if len(input_string) > 0:
             out.add_input(input_string)
 
-=======
-
-        if len(input_string) > 0:
-            out.add_input_string(input_string)
-
->>>>>>> bdf2db7e
         return out
+
+    def mobjects(self) -> list:
+        """
+        A getter method which provides the different mobjects the user may interact with
+        """
+        return self.mobj.keys()
+
+    def add_automaton(self, auto: DFA):
+        self.auto = auto
+
+        self.states = list(auto.states)
+        self.symbols = list(auto.input_symbols)
+
+        self.states.sort()
+        self.symbols.sort()
+
+        self.current_state = self.auto.initial_state
+        self.char_ptr = 0
+        return self
+
+    def add_input(self, input_str: str) -> None:
+        self.input_string = input_str
 
     @classmethod
     def validate_json(cls, json_object: dict) -> None:
@@ -387,42 +240,16 @@
 
     def animate(self) -> Succession:
         sequence = []
-<<<<<<< HEAD
-=======
-<<<<<<< Updated upstream
-        for _ in self.input_string:
-            next_state = self.dfa._get_next_current_state(self.current_state, self.mobj["text"].peek_next_letter())
-            sequence.append(
-                AnimationGroup(
-                    self.mobj["transition_table"].MoveToNextTransition(),
-                    self.mobj["text"].RemoveOneCharacter(),
-                    self.mobj["dfa"].transition_animation(self.current_state, next_state),
-                    self.mobj["transition_table"].MoveToNextTransition()
-                )
-            )
-            self.mobj["dfa"].remove_flag(self.current_state, "c")
-            self.mobj["text"].increment_letter()
-            self.mobj["dfa"].add_flag(next_state, "c")
-=======
->>>>>>> bdf2db7e
         if len(self.input_string) == 0:
             raise Exception("Can't animate without more than one character")
         else:
             for i, next_char in enumerate(self.input_string):
                 next_state = self.auto._get_next_current_state(self.current_state, next_char)
-<<<<<<< HEAD
-=======
->>>>>>> Stashed changes
->>>>>>> bdf2db7e
 
                 if len(self.input_string) - i > 1:
                     next_next_char = self.input_string[i + 1]
                 else:
-<<<<<<< HEAD
                     next_next_char = "?"
-=======
-                    next_next_char = next_char
->>>>>>> bdf2db7e
 
                 animation_queue = []
                 if self.showing["text"]:
@@ -460,7 +287,6 @@
         max_iter: int = 100
     ):
         self.auto: DTM = None
-<<<<<<< HEAD
 
         self.mobj = VDict({
             "tm": VGroup(),
@@ -479,21 +305,6 @@
             "table": False
         }
 
-=======
-
-        self.mobj = VDict({
-            "tm": VGroup(),
-            "tape": VGroup(),
-            "table": VGroup()
-        })
-
-        self.showing: dict[str, bool] = {
-            "tm": False,
-            "tape": False,
-            "table": False
-        }
-
->>>>>>> bdf2db7e
         self.states = []
         self.input_symbols = []
         self.tape_symbols = []
@@ -501,10 +312,24 @@
 
         self.max_iter = max_iter
         self.blank_symbol = ""
-<<<<<<< HEAD
 
         self.config = config
         self.tm_config = None
+
+    def add_automaton(self, auto: DTM):
+        self.auto = auto
+
+        self.states = list(auto.states)
+        self.input_symbols = list(auto.input_symbols)
+        self.tape_symbols = list(auto.tape_symbols)
+
+        self.states.sort()
+        self.input_symbols.sort()
+        self.tape_symbols.sort()
+
+        self.blank_symbol = auto.blank_symbol
+
+        return self
 
     # Overrides method from Auto_Manager
     def add_input(self, input_string: str):
@@ -529,49 +354,6 @@
             "edges": edges_with_options
         }
 
-=======
-
-        self.config = config
-        self.tm_config = None
-
-    def add_automaton(self, auto: DTM):
-        self.auto = auto
-
-        self.states = list(auto.states)
-        self.input_symbols = list(auto.input_symbols)
-        self.tape_symbols = list(auto.tape_symbols)
-
-        self.states.sort()
-        self.input_symbols.sort()
-        self.tape_symbols.sort()
-
-        self.blank_symbol = auto.blank_symbol
-
-        return self
-
-    def add_input_string(self, input_string: str):
-        if self.auto is None:
-            raise Exception("Can't add an input string without an automaton")
-
-        self.tape = TMTape(list(input_string), self.blank_symbol)
-        self.tm_config = TMConfiguration(self.auto.initial_state, self.tape)
-
-        return self
-
-    def show_graph_render(self):
-        edges_with_options = self._json_to_mobj_edges(self.auto.transitions)
-
-        mobj_options = {
-            "vertices": {
-                v: {
-                    "label": v,
-                    "flags": []
-                } for v in self.states
-            },
-            "edges": edges_with_options
-        }
-
->>>>>>> bdf2db7e
         mobj_options["vertices"][self.auto.initial_state]["flags"].append("i")
         mobj_options["vertices"][self.auto.initial_state]["flags"].append("c")
 
@@ -588,11 +370,7 @@
 
         return self
 
-<<<<<<< HEAD
     def _show_tape(self):
-=======
-    def show_tape(self):
->>>>>>> bdf2db7e
         if self.tape is None:
             raise Exception("Can't render a nonexistent tape")
 
@@ -601,11 +379,7 @@
 
         return self
 
-<<<<<<< HEAD
     def _show_transition_table(self):
-=======
-    def show_transition_table(self):
->>>>>>> bdf2db7e
         mobj = TransitionTable(
             self.auto,
             self.config["table"],
@@ -617,25 +391,6 @@
         self.showing["table"] = True
 
         return self
-<<<<<<< HEAD
-=======
-
-    def move_mobject(self, key, position):
-        self.mobj[key].move_to(position)
-        return self
-
-    def shift_mobject(self, key, vector):
-        self.mobj[key].shift(vector)
-        return self
-
-    def next_to_mobject(self, mover_key, anchor_key, direction=RIGHT):
-        self.mobj[mover_key].next_to(self.mobj[anchor_key], direction)
-        return self
-
-    def scale_mobject(self, key, scale):
-        self.mobj[key].scale(scale)
-        return self
->>>>>>> bdf2db7e
 
     @classmethod
     def _json_to_mobj_edges(cls, transitions: dict) -> dict:
@@ -734,7 +489,6 @@
 
             next_state = str(tm_config.state)
             transition = self.auto._get_transition(self.tm_config.state, self.tm_config.tape.read_symbol())
-<<<<<<< HEAD
 
             animation_queue = []
             if self.showing["tape"]:
@@ -742,15 +496,6 @@
             if self.showing["tm"]:
                 animation_queue.append(self.mobj["tm"].transition_animation(str(self.tm_config.state), next_state))
 
-=======
-
-            animation_queue = []
-            if self.showing["tape"]:
-                animation_queue.append(self.mobj["tape"].animate_update(transition))
-            if self.showing["tm"]:
-                animation_queue.append(self.mobj["tm"].transition_animation(str(self.tm_config.state), next_state))
-
->>>>>>> bdf2db7e
             sequence.append(AnimationGroup(*animation_queue))
 
             self.tm_config = tm_config
