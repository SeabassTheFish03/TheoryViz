--- conflicted
+++ resolved
@@ -43,15 +43,7 @@
 # Run the Code
 
 Users: cd .\team-repo-16-computing-visualizations\
-<<<<<<< HEAD
 To display an image: py display.py <fa_filename> <config_filename> <input_string>
 To animate an image: py animate.py <fa_filename> <config_filename> <input_string>
 
 Run the DSL: py interpreter.py <dsl_file.viz>
-=======
-Users: py display.py <fa_filename> <config_filename> <input_string>
-OR
-Users: py animate.py <fa_filename> <config_filename> <input_string>
-OR
-Users: py interpreter.py <viz_filename>
->>>>>>> e20ada66
